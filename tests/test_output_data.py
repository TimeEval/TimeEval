--- conflicted
+++ resolved
@@ -7,13 +7,9 @@
 from sklearn.model_selection import ParameterGrid
 
 from timeeval import TimeEval, Algorithm, Datasets
-<<<<<<< HEAD
 from timeeval.adapters import FunctionAdapter
-from timeeval.timeeval import AlgorithmParameter, ANOMALY_SCORES_TS, METRICS_CSV, EXECUTION_LOG
-=======
 from timeeval.timeeval import AlgorithmParameter, ANOMALY_SCORES_TS, METRICS_CSV, EXECUTION_LOG, HYPER_PARAMETERS, RESULTS_CSV
 from timeeval.utils.hash_dict import hash_dict
->>>>>>> 0d92d9eb
 
 
 def deviating_from_mean(X: AlgorithmParameter, args: dict):
@@ -40,11 +36,7 @@
         self.hyper_params = ParameterGrid({"a": [0]})
         self.hash = hash_dict(self.hyper_params[0])
         self.algorithms = [
-<<<<<<< HEAD
-            Algorithm(name="deviating_from_mean", main=FunctionAdapter(deviating_from_mean))
-=======
-            Algorithm(name="deviating_from_mean", main=deviating_from_mean, param_grid=self.hyper_params)
->>>>>>> 0d92d9eb
+            Algorithm(name="deviating_from_mean", main=FunctionAdapter(deviating_from_mean), param_grid=self.hyper_params)
         ]
 
     def test_output_files_exists(self):
