import tempfile
import unittest
from pathlib import Path
from unittest.mock import patch

import docker
import numpy as np
import psutil
import pytest
from durations import Duration

from timeeval import ResourceConstraints
from timeeval.adapters import DockerAdapter
from timeeval.adapters.docker import (
    DATASET_TARGET_PATH,
    RESULTS_TARGET_PATH,
    SCORES_FILE_NAME,
    MODEL_FILE_NAME,
    DockerTimeoutError,
    DockerAlgorithmFailedError,
    AlgorithmInterface
)
from timeeval.data_types import ExecutionType


DUMMY_CONTAINER = "algorithm-template-dummy"
TEST_IMAGE = "mut:5000/akita/timeeval-test-algorithm"


class MockDockerContainer:
    def wait(self, timeout=None):
        return {"Error": None, "StatusCode": 0}

    def run(self, image: str, cmd: str, volumes: dict, **kwargs):
        self.image = image
        self.cmd = cmd
        self.volumes = volumes
        self.run_kwargs = kwargs

        real_path = list(volumes.items())[1][0]
        if real_path.startswith("/tmp"):
            np.arange(10, dtype=np.float64).tofile(real_path / Path(SCORES_FILE_NAME), sep="\n")
        return self

    def logs(self):
        return "".encode("utf-8")


class MockDockerClient:
    def __init__(self):
        self.containers = MockDockerContainer()


class TestDockerAdapter(unittest.TestCase):

    def test_algorithm_interface_with_numpy(self):
        ai = AlgorithmInterface(
            dataInput=Path("in.csv"),
            dataOutput=Path("out.csv"),
            modelInput=Path("model-in.csv"),
            modelOutput=Path("model-out.csv"),
            executionType=ExecutionType.TRAIN,
            customParameters={
                "bool": True,
                "float": 1e-3,
                "numpy": [np.int64(4), np.float64(2.3)],
                "numpy-list": np.arange(2)
            }
        )
        ai_string = ('{"dataInput": "in.csv", "dataOutput": "out.csv", "modelInput": "model-in.csv", '
                     '"modelOutput": "model-out.csv", "executionType": "train", "customParameters": '
                     '{"bool": true, "float": 0.001, "numpy": [4, 2.3], "numpy-list": [0, 1]}}')
        self.assertEqual(ai.to_json_string(), ai_string)

    @patch("timeeval.adapters.docker.docker.from_env")
    def test_correct_json_string(self, mock_client):
        mock_docker_client = MockDockerClient()
        mock_client.return_value = mock_docker_client
        results_path = Path("./results/")
        input_string = 'execute-algorithm \'{' \
                       f'"dataInput": "{DATASET_TARGET_PATH}/test.csv", ' \
                       f'"dataOutput": "{RESULTS_TARGET_PATH}/{SCORES_FILE_NAME}", ' \
                       f'"modelInput": "{RESULTS_TARGET_PATH}/{MODEL_FILE_NAME}", ' \
                       f'"modelOutput": "{RESULTS_TARGET_PATH}/{MODEL_FILE_NAME}", ' \
                       '"executionType": "train", ' \
                       '"customParameters": {"a": 0}' \
                       '}\''

        adapter = DockerAdapter("test-image")
        adapter._run_container(Path("/tmp/test.csv"), {
            "results_path": results_path,
            "hyper_params": {"a": 0},
            "executionType": ExecutionType.TRAIN
        })

        self.assertEqual(mock_docker_client.containers.cmd, input_string)

    @patch("timeeval.adapters.docker.docker.from_env")
    def test_results_at_correct_location(self, mock_client):
        mock_docker_client = MockDockerClient()
        mock_client.return_value = mock_docker_client

        with tempfile.TemporaryDirectory() as tmp_path:
            adapter = DockerAdapter("test-image")
            result = adapter(Path("tests/example_data/data.txt"), {"results_path": Path(tmp_path)})
        np.testing.assert_array_equal(result, np.arange(10, dtype=np.float64))

    @patch("timeeval.adapters.docker.docker.from_env")
    def test_assertion_error(self, mock_client):
        mock_docker_client = MockDockerClient()
        mock_client.return_value = mock_docker_client

        with self.assertRaises(AssertionError):
            adapter = DockerAdapter("test-image")
            adapter(np.random.rand(10), {})

    @patch("timeeval.adapters.docker.docker.from_env")
    def test_sets_default_resource_constraints(self, mock_client):
        docker_mock = MockDockerClient()
        mock_client.return_value = docker_mock

        with tempfile.TemporaryDirectory() as tmp_path:
            adapter = DockerAdapter("test-image")
            adapter(Path("tests/example_data/data.txt"), {"results_path": Path(tmp_path)})

        run_kwargs = docker_mock.containers.run_kwargs
        self.assertIn("mem_swappiness", run_kwargs, msg="mem_swappiness was not set by DockerAdapter")
        self.assertIn("mem_limit", run_kwargs, msg="mem_limit was not set by DockerAdapter")
        self.assertIn("memswap_limit", run_kwargs, msg="memswap_limit was not set by DockerAdapter")
        self.assertIn("nano_cpus", run_kwargs, msg="nano_cpus was not set by DockerAdapter")

        # must always disable swapping:
        self.assertEqual(run_kwargs["mem_swappiness"], 0)
        # no swap means mem_limit and memswap_limit must be the same!
        self.assertEqual(run_kwargs["mem_limit"], run_kwargs["memswap_limit"])
        # must use all available CPUs
        self.assertEqual(run_kwargs["nano_cpus"], psutil.cpu_count() * 1e9)

    @patch("timeeval.adapters.docker.docker.from_env")
    def test_overwrite_resource_constraints(self, mock_client):
        docker_mock = MockDockerClient()
        mock_client.return_value = docker_mock
        mem_overwrite = 500
        cpu_overwrite = 0.25

        with tempfile.TemporaryDirectory() as tmp_path:
            adapter = DockerAdapter("test-image",
                                    memory_limit_overwrite=mem_overwrite,
                                    cpu_limit_overwrite=cpu_overwrite
                                    )
            adapter(Path("tests/example_data/data.txt"), {"results_path": Path(tmp_path)})

        run_kwargs = docker_mock.containers.run_kwargs
        self.assertEqual(run_kwargs["mem_limit"], mem_overwrite)
        self.assertEqual(run_kwargs["memswap_limit"], mem_overwrite)
        self.assertEqual(run_kwargs["nano_cpus"], cpu_overwrite * 1e9)

    @pytest.mark.docker
    def test_timeout_docker(self):
        with self.assertRaises(DockerTimeoutError):
            # unit typo in Durations lib (https://github.com/oleiade/durations/blob/master/durations/constants.py#L34)
            adapter = DockerAdapter(TEST_IMAGE, timeout=Duration("100 miliseconds"))
            adapter(Path("dummy"))
        containers = docker.from_env().containers.list(all=True, filters={"ancestor": TEST_IMAGE})
        # remove containers before assertions to make sure that they are gone in the case of failing assertions
        for c in containers:
            c.remove()
        self.assertEqual(len(containers), 1)
        self.assertEqual(containers[0].status, "exited")

    @pytest.mark.docker
    def test_train_timeout_docker(self):
        args = {
            "executionType": ExecutionType.TRAIN,
            "resource_constraints": ResourceConstraints(train_fails_on_timeout=True)
        }
        with self.assertRaises(DockerTimeoutError):
            adapter = DockerAdapter(TEST_IMAGE, timeout=Duration("100 miliseconds"))
            adapter(Path("dummy"), args)
        containers = docker.from_env().containers.list(all=True, filters={"ancestor": TEST_IMAGE})
        # remove containers before assertions to make sure that they are gone in the case of failing assertions
        for c in containers:
            c.remove()
        self.assertEqual(len(containers), 1)
        self.assertEqual(containers[0].status, "exited")

    @pytest.mark.docker
    def test_ignore_train_timeout_docker(self):
        args = {
            "executionType": ExecutionType.TRAIN,
            # "resource_constraints": ResourceConstraints.no_constraints()
        }
        dummy_path = Path("dummy")
        adapter = DockerAdapter(TEST_IMAGE, timeout=Duration("100 miliseconds"))
        res = adapter(dummy_path, args)
        containers = docker.from_env().containers.list(all=True, filters={"ancestor": TEST_IMAGE})
        # remove containers before assertions to make sure that they are gone in the case of failing assertions
        for c in containers:
            c.remove()
        self.assertEqual(len(containers), 1)
        self.assertEqual(containers[0].status, "exited")
        self.assertEqual(res, dummy_path)

    @pytest.mark.docker
    def test_ignore_train_timeout_docker_2(self):
        args = {
            "executionType": ExecutionType.TRAIN.value,
            "resource_constraints": ResourceConstraints(
                train_fails_on_timeout=False,
                train_timeout=Duration("100 miliseconds")
            )
        }
        dummy_path = Path("dummy")
        adapter = DockerAdapter(TEST_IMAGE)
        res = adapter(dummy_path, args)
        containers = docker.from_env().containers.list(all=True, filters={"ancestor": TEST_IMAGE})
        # remove containers before assertions to make sure that they are gone in the case of failing assertions
        for c in containers:
            c.remove()
        self.assertEqual(len(containers), 1)
        self.assertEqual(containers[0].status, "exited")
        self.assertEqual(res, dummy_path)

    @pytest.mark.docker
    def test_algorithm_error_docker(self):
        with self.assertRaises(DockerAlgorithmFailedError):
            adapter = DockerAdapter(TEST_IMAGE, timeout=Duration("1 minute"))
            adapter(Path("dummy"), {"hyper_params": {"raise": True}})
        containers = docker.from_env().containers.list(all=True, filters={"ancestor": TEST_IMAGE})
        # remove containers before assertions to make sure that they are gone in the case of failing assertions
        for c in containers:
            c.remove()
        self.assertEqual(len(containers), 1)
        self.assertEqual(containers[0].status, "exited")

    @pytest.mark.docker
    def test_faster_than_timeout_docker(self):
        with tempfile.TemporaryDirectory() as tmp_path:
            adapter = DockerAdapter(TEST_IMAGE, timeout=Duration("1 minute, 40 seconds"))
            result = adapter(Path("./tests/example_data/dataset.train.csv").absolute(),
                             {"result_path": tmp_path, "hyper_params": {}})
            np.testing.assert_array_equal(np.zeros(3600), result)
        containers = docker.from_env().containers.list(all=True, filters={"ancestor": TEST_IMAGE})
        # remove containers before assertions to make sure that they are gone in the case of failing assertions
        for c in containers:
            c.remove()
        self.assertEqual(len(containers), 1)
        self.assertEqual(containers[0].status, "exited")

    @pytest.mark.docker
    def test_prune_docker(self):
        docker_client = docker.from_env()
        with tempfile.TemporaryDirectory() as tmp_path:
            adapter = DockerAdapter(TEST_IMAGE)
<<<<<<< HEAD
            _ = adapter(Path("./tests/example_data/dataset.train.csv").absolute(), {"result_path": tmp_path, "hyper_params": {"sleep": 2}})
=======
            _ = adapter(Path("./tests/example_data/dataset.train.csv").absolute(),
                        {"result_path": tmp_path, "hyper_params": {"sleep": 2}})
>>>>>>> 9ffa7c2f
        containers = docker_client.containers.list(all=True, filters={"ancestor": TEST_IMAGE})
        # remove containers before assertions to make sure that they are gone in the case of failing assertions
        for c in containers:
            c.remove()
        self.assertEqual(len(containers), 1)
        adapter.get_finalize_fn()()
        self.assertListEqual(docker_client.containers.list(all=True, filters={"ancestor": TEST_IMAGE}), [])<|MERGE_RESOLUTION|>--- conflicted
+++ resolved
@@ -252,12 +252,8 @@
         docker_client = docker.from_env()
         with tempfile.TemporaryDirectory() as tmp_path:
             adapter = DockerAdapter(TEST_IMAGE)
-<<<<<<< HEAD
-            _ = adapter(Path("./tests/example_data/dataset.train.csv").absolute(), {"result_path": tmp_path, "hyper_params": {"sleep": 2}})
-=======
             _ = adapter(Path("./tests/example_data/dataset.train.csv").absolute(),
                         {"result_path": tmp_path, "hyper_params": {"sleep": 2}})
->>>>>>> 9ffa7c2f
         containers = docker_client.containers.list(all=True, filters={"ancestor": TEST_IMAGE})
         # remove containers before assertions to make sure that they are gone in the case of failing assertions
         for c in containers:
