import unittest
from unittest.mock import patch
import pandas as pd
import numpy as np
from pathlib import Path
from typing import Callable, List, Union, Coroutine, Optional
from asyncio import Future
from itertools import cycle
import tempfile
import os

from timeeval import TimeEval, Algorithm, Datasets
from timeeval.adapters import DockerAdapter


def deviating_from(data: np.ndarray, fn: Callable) -> np.ndarray:
    diffs = np.abs((data - fn(data)))
    diffs = diffs / diffs.max()
    return diffs


def deviating_from_mean(data: np.ndarray, args) -> np.ndarray:
    return deviating_from(data, np.mean)


def deviating_from_median(data: np.ndarray, args) -> np.ndarray:
    return deviating_from(data, np.median)


class MockCluster:
    def __init__(self):
        self.scheduler_address = "localhost:8000"

    def close(self) -> None:
        pass


class MockContainer:
    pass


class MockClient:
    def __init__(self):
        self.containers = MockContainer()

    def submit(self, task, *args, workers: Optional[List] = None, **kwargs) -> Future:
        result = task(*args, **kwargs)
        f = Future()
        f.set_result(result)
        return f

    def gather(self, _futures: List[Future], *args, asynchronous=False, **kwargs) -> Union[Coroutine, bool]:
        if asynchronous:
            return self._gather(_futures, *args, **kwargs)
        return True

    async def _gather(self, _futures: List[Future], *args, **kwargs):
        return True

    def close(self) -> None:
        self.closed = True

    def shutdown(self) -> None:
        self.did_shutdown = True


class MockDockerContainer:
    def run(self, image: str, cmd: str, volumes: dict):
        self.image = image
        self.cmd = cmd
        self.volumes = volumes

        real_path = list(volumes.items())[1][0]
        if real_path.startswith("/tmp"):
            np.arange(3600, dtype=np.float).tofile(real_path / Path("anomaly_scores.ts"), sep="\n")

    def prune(self):
        pass

class MockImages:
    def pull(self, image, tag):
        pass


class MockDockerClient:
    def __init__(self):
        self.containers = MockDockerContainer()
        self.images = MockImages()


class TestDistributedTimeEval(unittest.TestCase):
    def setUp(self) -> None:
        self.results = pd.read_csv("tests/example_data/results.csv")
        self.algorithms = [
            Algorithm(name="deviating_from_mean", main=deviating_from_mean),
            Algorithm(name="deviating_from_median", main=deviating_from_median)
        ]

    @unittest.skipIf(os.getenv("CI"), reason="CI test runs in a slim Docker container and does not support SSH-connections")
    def test_distributed_results_and_shutdown_cluster(self):
        datasets_config = Path("./tests/example_data/datasets.json")
        datasets = Datasets("./tests/example_data", custom_datasets_file=datasets_config)
<<<<<<< HEAD

=======
>>>>>>> 72ad0381
        with tempfile.TemporaryDirectory() as tmp_path:
            timeeval = TimeEval(datasets, list(zip(cycle(["custom"]), self.results.dataset.unique())), self.algorithms,
                                distributed=True, results_path=Path(tmp_path), ssh_cluster_kwargs={"hosts": ["localhost", "localhost"],
                                                                      "remote_python": os.popen("which python").read().rstrip("\n")})
            timeeval.run()
<<<<<<< HEAD
            np.testing.assert_array_equal(timeeval.results.values[:, :4], self.results.values[:, :4])
            self.assertEqual(os.popen("pgrep -f distributed.cli.dask").read(), "")

    @patch("timeeval.timeeval.subprocess.call")
    @patch("timeeval.adapters.docker.docker.from_env")
    @patch("timeeval.remote.Client")
    @patch("timeeval.remote.SSHCluster")
    def test_distributed_phases(self, mock_cluster, mock_client, mock_docker, mock_call):
        class Rsync:
            def __init__(self):
                self.params = []

            def __call__(self, *args, **kwargs):
                self.params.append(args[0])

        rsync = Rsync()

        mock_client.return_value = MockClient()
        mock_cluster.return_value = MockCluster()
        mock_docker.return_value = MockDockerClient()
        mock_call.side_effect = rsync
=======
        np.testing.assert_array_equal(timeeval.results.values[:, :4], self.results.values[:, :4])

        self.assertEqual(os.popen("pgrep -f distributed.cli.dask").read(), "")

>>>>>>> 72ad0381

        datasets_config = Path("./tests/example_data/datasets.json")
        datasets = Datasets("./tests/example_data", custom_datasets_file=datasets_config)
        adapter = DockerAdapter("test-image:latest")

        with tempfile.TemporaryDirectory() as tmp_path:
            timeeval = TimeEval(datasets, list(zip(cycle(["custom"]), self.results.dataset.unique())),
                                [Algorithm(name="docker", main=adapter, data_as_file=True)],
                                distributed=True, ssh_cluster_kwargs={"hosts": ["test-host", "test-host2"]}, results_path=Path(tmp_path))
            timeeval.run()

            self.assertTrue((Path(tmp_path) / "docker" / "custom" / "dataset.1").exists())
            self.assertTrue(timeeval.remote.client.closed)
            self.assertTrue(timeeval.remote.client.did_shutdown)
            self.assertListEqual(rsync.params[0], ["rsync", "-a", str(tmp_path)+"/", "test-host:"+str(tmp_path)])
            self.assertListEqual(rsync.params[1], ["rsync", "-a", str(tmp_path) + "/", "test-host2:" + str(tmp_path)])<|MERGE_RESOLUTION|>--- conflicted
+++ resolved
@@ -100,16 +100,12 @@
     def test_distributed_results_and_shutdown_cluster(self):
         datasets_config = Path("./tests/example_data/datasets.json")
         datasets = Datasets("./tests/example_data", custom_datasets_file=datasets_config)
-<<<<<<< HEAD
 
-=======
->>>>>>> 72ad0381
         with tempfile.TemporaryDirectory() as tmp_path:
             timeeval = TimeEval(datasets, list(zip(cycle(["custom"]), self.results.dataset.unique())), self.algorithms,
                                 distributed=True, results_path=Path(tmp_path), ssh_cluster_kwargs={"hosts": ["localhost", "localhost"],
                                                                       "remote_python": os.popen("which python").read().rstrip("\n")})
             timeeval.run()
-<<<<<<< HEAD
             np.testing.assert_array_equal(timeeval.results.values[:, :4], self.results.values[:, :4])
             self.assertEqual(os.popen("pgrep -f distributed.cli.dask").read(), "")
 
@@ -131,12 +127,6 @@
         mock_cluster.return_value = MockCluster()
         mock_docker.return_value = MockDockerClient()
         mock_call.side_effect = rsync
-=======
-        np.testing.assert_array_equal(timeeval.results.values[:, :4], self.results.values[:, :4])
-
-        self.assertEqual(os.popen("pgrep -f distributed.cli.dask").read(), "")
-
->>>>>>> 72ad0381
 
         datasets_config = Path("./tests/example_data/datasets.json")
         datasets = Datasets("./tests/example_data", custom_datasets_file=datasets_config)
