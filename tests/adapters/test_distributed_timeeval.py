import unittest
from unittest.mock import patch
import pandas as pd
import numpy as np
from pathlib import Path
from typing import Callable, List, Union, Coroutine, Optional
from asyncio import Future
from itertools import cycle
<<<<<<< HEAD
import tempfile
=======
import os

>>>>>>> 437a8dc0

from timeeval import TimeEval, Algorithm, Datasets
from timeeval.adapters import DockerAdapter


def deviating_from(data: np.ndarray, fn: Callable) -> np.ndarray:
    diffs = np.abs((data - fn(data)))
    diffs = diffs / diffs.max()
    return diffs


def deviating_from_mean(data: np.ndarray, args) -> np.ndarray:
    return deviating_from(data, np.mean)


def deviating_from_median(data: np.ndarray, args) -> np.ndarray:
    return deviating_from(data, np.median)


class MockCluster:
    def __init__(self):
        self.scheduler_address = "localhost:8000"

    def close(self) -> None:
        pass


class MockContainer:
    def prune(self):
        pass


class MockClient:
    def __init__(self):
        self.containers = MockContainer()

    def submit(self, task, *args, workers: Optional[List] = None, **kwargs) -> Future:
        result = task(*args, **kwargs)
        f = Future()
        f.set_result(result)
        return f

    def gather(self, _futures: List[Future], *args, asynchronous=False, **kwargs) -> Union[Coroutine, bool]:
        if asynchronous:
            return self._gather(_futures, *args, **kwargs)
        return True

    async def _gather(self, _futures: List[Future], *args, **kwargs):
        return True

    def close(self) -> None:
        self.closed = True

    def shutdown(self) -> None:
        self.did_shutdown = True


class MockDockerContainer:
    def run(self, image: str, cmd: str, volumes: dict):
        self.image = image
        self.cmd = cmd
        self.volumes = volumes

        real_path = list(volumes.items())[1][0]
        if real_path.startswith("/tmp"):
            np.arange(3600, dtype=np.float).tofile(real_path / Path("anomaly_scores.ts"), sep="\n")


class MockImages:
    def pull(self, image, tag):
        self.pulled = True


class MockDockerClient:
    def __init__(self):
        self.containers = MockDockerContainer()
        self.images = MockImages()


class TestDistributedTimeEval(unittest.TestCase):
    def setUp(self) -> None:
        self.results = pd.read_csv("tests/example_data/results.csv")
        self.algorithms = [
            Algorithm(name="deviating_from_mean", main=deviating_from_mean),
            Algorithm(name="deviating_from_median", main=deviating_from_median)
        ]

<<<<<<< HEAD
    @patch("timeeval.adapters.docker.docker.from_env")
    @patch("timeeval.remote.Client")
    @patch("timeeval.remote.SSHCluster")
    def test_distributed_results(self, mock_cluster, mock_client, mock_docker):
        mock_client.return_value = MockClient()
        mock_cluster.return_value = MockCluster()
        mock_docker.return_value = MockDockerClient()

        datasets_config = Path("./tests/example_data/datasets.json")
        datasets = Datasets("./tests/example_data", custom_datasets_file=datasets_config)

        with tempfile.TemporaryDirectory() as tmp_path:
            timeeval = TimeEval(datasets, list(zip(cycle(["custom"]), self.results.dataset.unique())), self.algorithms,
                                distributed=True, ssh_cluster_kwargs={"hosts": ["test-host"]}, results_path=Path(tmp_path))
            timeeval.run()
        np.testing.assert_array_equal(timeeval.results.values[:, :4], self.results.values[:, :4])

    @patch("timeeval.timeeval.subprocess.call")
    @patch("timeeval.adapters.docker.docker.from_env")
    @patch("timeeval.remote.Client")
    @patch("timeeval.remote.SSHCluster")
    def test_distributed_phases(self, mock_cluster, mock_client, mock_docker, mock_call):
        class Rsync:
            def __init__(self):
                self.params = []

            def __call__(self, *args, **kwargs):
                self.params.append(args[0])

        rsync = Rsync()

        mock_client.return_value = MockClient()
        mock_cluster.return_value = MockCluster()
        mock_docker.return_value = MockDockerClient()
        mock_call.side_effect = rsync

        datasets_config = Path("./tests/example_data/datasets.json")
        datasets = Datasets("./tests/example_data", custom_datasets_file=datasets_config)
        adapter = DockerAdapter("test-image:latest")

        with tempfile.TemporaryDirectory() as tmp_path:
            timeeval = TimeEval(datasets, list(zip(cycle(["custom"]), self.results.dataset.unique())),
                                [Algorithm(name="docker", main=adapter, data_as_file=True)],
                                distributed=True, ssh_cluster_kwargs={"hosts": ["test-host", "test-host2"]}, results_path=Path(tmp_path))
            timeeval.run()

            self.assertTrue(adapter.client.images.pulled)
            self.assertTrue((Path(tmp_path) / "docker" / "custom" / "dataset.1").exists())
            self.assertTrue(timeeval.remote.client.closed)
            self.assertTrue(timeeval.remote.client.did_shutdown)
            self.assertListEqual(rsync.params[0], ["rsync", "-a", str(tmp_path)+"/", "test-host:"+str(tmp_path)])
            self.assertListEqual(rsync.params[1], ["rsync", "-a", str(tmp_path) + "/", "test-host2:" + str(tmp_path)])
=======
    @unittest.skipIf(os.getenv("CI"), reason="CI test runs in a slim Docker container and does not support SSH-connections")
    def test_distributed_results_and_shutdown_cluster(self):
        datasets_config = Path("./tests/example_data/datasets.json")
        datasets = Datasets("./tests/example_data", custom_datasets_file=datasets_config)

        timeeval = TimeEval(datasets, list(zip(cycle(["custom"]), self.results.dataset.unique())), self.algorithms,
                            distributed=True, ssh_cluster_kwargs={"hosts": ["localhost", "localhost"],
                                                                  "remote_python": os.popen("which python").read().rstrip("\n")})
        timeeval.run()
        np.testing.assert_array_equal(timeeval.results.values[:, :4], self.results.values[:, :4])

        self.assertEqual(os.popen("pgrep -f distributed.cli.dask").read(), "")


>>>>>>> 437a8dc0
<|MERGE_RESOLUTION|>--- conflicted
+++ resolved
@@ -6,12 +6,9 @@
 from typing import Callable, List, Union, Coroutine, Optional
 from asyncio import Future
 from itertools import cycle
-<<<<<<< HEAD
 import tempfile
-=======
 import os
 
->>>>>>> 437a8dc0
 
 from timeeval import TimeEval, Algorithm, Datasets
 from timeeval.adapters import DockerAdapter
@@ -99,23 +96,18 @@
             Algorithm(name="deviating_from_median", main=deviating_from_median)
         ]
 
-<<<<<<< HEAD
-    @patch("timeeval.adapters.docker.docker.from_env")
-    @patch("timeeval.remote.Client")
-    @patch("timeeval.remote.SSHCluster")
-    def test_distributed_results(self, mock_cluster, mock_client, mock_docker):
-        mock_client.return_value = MockClient()
-        mock_cluster.return_value = MockCluster()
-        mock_docker.return_value = MockDockerClient()
-
+    @unittest.skipIf(os.getenv("CI"), reason="CI test runs in a slim Docker container and does not support SSH-connections")
+    def test_distributed_results_and_shutdown_cluster(self):
         datasets_config = Path("./tests/example_data/datasets.json")
         datasets = Datasets("./tests/example_data", custom_datasets_file=datasets_config)
 
         with tempfile.TemporaryDirectory() as tmp_path:
             timeeval = TimeEval(datasets, list(zip(cycle(["custom"]), self.results.dataset.unique())), self.algorithms,
-                                distributed=True, ssh_cluster_kwargs={"hosts": ["test-host"]}, results_path=Path(tmp_path))
+                                distributed=True, results_path=Path(tmp_path), ssh_cluster_kwargs={"hosts": ["localhost", "localhost"],
+                                                                      "remote_python": os.popen("which python").read().rstrip("\n")})
             timeeval.run()
-        np.testing.assert_array_equal(timeeval.results.values[:, :4], self.results.values[:, :4])
+            np.testing.assert_array_equal(timeeval.results.values[:, :4], self.results.values[:, :4])
+            self.assertEqual(os.popen("pgrep -f distributed.cli.dask").read(), "")
 
     @patch("timeeval.timeeval.subprocess.call")
     @patch("timeeval.adapters.docker.docker.from_env")
@@ -151,20 +143,4 @@
             self.assertTrue(timeeval.remote.client.closed)
             self.assertTrue(timeeval.remote.client.did_shutdown)
             self.assertListEqual(rsync.params[0], ["rsync", "-a", str(tmp_path)+"/", "test-host:"+str(tmp_path)])
-            self.assertListEqual(rsync.params[1], ["rsync", "-a", str(tmp_path) + "/", "test-host2:" + str(tmp_path)])
-=======
-    @unittest.skipIf(os.getenv("CI"), reason="CI test runs in a slim Docker container and does not support SSH-connections")
-    def test_distributed_results_and_shutdown_cluster(self):
-        datasets_config = Path("./tests/example_data/datasets.json")
-        datasets = Datasets("./tests/example_data", custom_datasets_file=datasets_config)
-
-        timeeval = TimeEval(datasets, list(zip(cycle(["custom"]), self.results.dataset.unique())), self.algorithms,
-                            distributed=True, ssh_cluster_kwargs={"hosts": ["localhost", "localhost"],
-                                                                  "remote_python": os.popen("which python").read().rstrip("\n")})
-        timeeval.run()
-        np.testing.assert_array_equal(timeeval.results.values[:, :4], self.results.values[:, :4])
-
-        self.assertEqual(os.popen("pgrep -f distributed.cli.dask").read(), "")
-
-
->>>>>>> 437a8dc0
+            self.assertListEqual(rsync.params[1], ["rsync", "-a", str(tmp_path) + "/", "test-host2:" + str(tmp_path)])