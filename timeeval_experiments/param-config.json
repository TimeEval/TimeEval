{
  "__algorithm_overwrites": {
    "SR-CNN": {
      "window_size": "1.5 dataset period size",
      "step": 64,
      "num": 10
    },
    "TAnoGan": {
      "window_size": "1.5 dataset period size",
      "iterations": 25
    },
    "HOT SAX": {
      "alphabet_size": 3,
      "anomaly_window_size": "max anomaly length",
      "normalization_threshold": 0.01,
      "num_discords": null,
      "paa_transform_size": 3
    },
    "SSA": {
      "window_size": "2.0 dataset period size"
    },
    "XGBoosting (RR)": {
      "learning_rate": 0.1,
      "n_trees": 10
    },
    "Hybrid KNN": {
      "n_neighbors": 10,
      "n_estimators": 1000
    },
    "VALMOD": {
      "min_anomaly_window_size": "1.0 dataset period size",
      "max_anomaly_window_size": "2.0 dataset period size",
      "heap_size": 50,
      "exclusion_zone": 0.5
    },
    "Triple ES (Holt-Winter's)": {
      "train_window_size": 400,
      "period": "dataset period size",
      "trend": "add",
      "seasonal": "add"
    },
    "Health ESN": {
      "prediction_window_size": 50,
      "linear_hidden_size": 500,
      "connectivity": 0.25,
      "spectral_radius": 0.6,
      "activation": "tanh"
    },
    "Torsk": {
      "input_map_size": 100,
      "train_window_size": 100,
      "transient_window_size": "20% of train_window_size",
      "prediction_window_size": 5,
      "context_window_size": 10,
      "scoring_small_window_size": 10,
      "scoring_large_window_size": 100,
<<<<<<< HEAD
      "reservoir_representation": "sparse"
=======
      "reservoir_representation": "sparse",
      "input_map_scale": 0.125,
      "spectral_radius": 2.0,
      "density": 0.01,
      "imed_loss": false,
      "train_method": "pinv_svd",
      "tikhonov_beta": null
    },
    "Bagel": {
      "window_size": "2.0 dataset period size",
      "latent_size": 6,
      "hidden_layer_shape": [100, 100],
      "dropout": 0.1
    },
    "EncDec-AD": {
      "latent_size": "-30% default value",
      "lstm_layers": 3
    },
    "HBOS": {
      "n_bins": 20
    },
    "PST": {
      "n_bins": 5
    },
    "MultiHMM": {
      "n_bins": 5
>>>>>>> 40d03fab
    }
  },
  "__heuristic_function_mapping": {
    "+30% default value": "DefaultFactorHeuristic(factor=1.3)",
    "-30% default value": "DefaultFactorHeuristic(factor=0.7)",
    "0.5 dataset period size": "PeriodSizeHeuristic(factor=0.5, fb_value=50)",
    "1.0 dataset period size": "PeriodSizeHeuristic(factor=1.0, fb_value=100)",
    "1.5 dataset period size": "PeriodSizeHeuristic(factor=1.5, fb_value=150)",
    "1.5*window_size": "ParameterDependenceHeuristic(source_parameter='window_size', factor=1.5)",
    "10% of dataset length": "RelativeDatasetSizeHeuristic(factor=0.1)",
    "10% of dataset length or until first anomaly": "CleanStartSequenceSizeHeuristic(max_factor=0.1)",
    "2.0 dataset period size": "PeriodSizeHeuristic(factor=2.0, fb_value=200)",
    "20% of train_window_size": "ParameterDependenceHeuristic(source_parameter='train_window_size', factor=0.2)",
    "[0.5, 1.0, 1.5] * dataset period size": "EmbedDimRangeHeuristic(base_factor=1.5, base_fb_value=150, dim_factors=[0.5, 1.0, 1.5])",
    "dataset contamination": "ContaminationHeuristic()",
    "dataset period size": "PeriodSizeHeuristic(factor=1, fb_value=100)",
    "default value": "DefaultFactorHeuristic()",
    "e+1 default value": "DefaultExponentialFactorHeuristic(exponent=+1)",
    "e+2 default value": "DefaultExponentialFactorHeuristic(exponent=+2)",
    "e+3 default value": "DefaultExponentialFactorHeuristic(exponent=+3)",
    "e-1 default value": "DefaultExponentialFactorHeuristic(exponent=-1)",
    "e-2 default value": "DefaultExponentialFactorHeuristic(exponent=-2)",
    "e-3 default value": "DefaultExponentialFactorHeuristic(exponent=-3)",
    "max anomaly length": "AnomalyLengthHeuristic(agg_type='max')",
    "min anomaly length": "AnomalyLengthHeuristic(agg_type='min')"
  },
  "dependent_params": {
    "anomaly_window_size": "max anomaly length",
    "embed_dim_range": "[0.5, 1.0, 1.5] * dataset period size",
    "max_anomalies": "dataset contamination",
    "max_anomaly_window_size": "max anomaly length",
    "max_lag": "10% of dataset length",
    "min_anomaly_window_size": "min anomaly length",
    "n_init_train": "10% of dataset length or until first anomaly",
    "neighbourhood_size": "0.5 dataset period size",
    "period": "dataset period size",
    "query_window_size": "1.5*window_size",
    "transient_window_size": "20% of train_window_size",
    "window_size": "2.0 dataset period size"
  },
  "fixed_params": {
    "activationThreshold": 12,
    "autoDetectWaitRecords": 50,
    "batch_size": 64,
    "bounded": true,
    "cellsPerColumn": 32,
    "columnCount": 2048,
    "cuda": false,
    "distance_metric": "euclidean",
    "distance_metric_order": 2,
    "down": true,
    "dropout": 0.5,
    "early_stopping_delta": 0.05,
    "early_stopping_patience": 10,
    "encoding_input_width": 21,
    "encoding_output_width": 50,
    "epochs": 500,
    "exclusion_zone": 0.5,
    "exhaustive_search": false,
    "globalDecay": 0.0,
    "heap_size": 50,
    "hidden_layer_shape": [
      100,
      100
    ],
    "hidden_size": 20,
    "img_size": 64,
    "initialPerm": 0.21,
    "inputWidth": 2048,
    "iter_batch_size": 500,
    "iterations": 25,
    "kernel_size": "default",
    "l2_reg": 0.0001,
    "leaky_relu_alpha": 0.03,
    "learning_rate": 0.001,
    "level": 0.99,
    "linear_layer_shape": "default",
    "lstm_batch_size": 64,
    "maxAge": 0,
    "maxSegmentsPerCell": 128,
    "maxSynapsesPerSegment": 32,
    "max_alphabet_size": 10,
    "max_depth": 4,
    "max_excess": 200,
    "max_features": 1.0,
    "max_features_method": "auto",
    "max_features_per_estimator": 0.5,
    "max_iter": "default",
    "max_p": 5,
    "max_paa_transform_size": 20,
    "max_q": 5,
    "minThreshold": 9,
    "min_samples_leaf": 1,
    "min_samples_split": 2,
    "n_hidden_features_factor": 1.0,
    "n_init": 1000,
    "n_jobs": 1,
    "n_min": 1,
    "newSynapseCount": 20,
    "noise_ratio": 0.1,
    "normal_model_percentage": 0.5,
    "normalization_threshold": 0.01,
    "numActiveColumnsPerInhArea": 40,
    "num_kernels": 32,
    "p_start": 1,
    "pamLength": 1,
    "percentile": 0.05,
    "permanenceDec": 0.1,
    "permanenceInc": 0.1,
    "potentialPct": 0.5,
    "q_start": 1,
    "random_state": 42,
    "regularization": 0.001,
    "reservoir_representation": "sparse",
    "rf_method": "alpha",
    "scoring_large_window_size": 100,
    "scoring_small_window_size": 10,
    "selectivity": 0.8,
    "smoothing_perc": 0.05,
    "split": 0.8,
    "stabilized": true,
    "start_level": 3,
    "store_precision": true,
    "stride": 1,
    "support_fraction": "default",
    "svd_solver": "auto",
    "synPermActiveInc": 0.1,
    "synPermConnected": 0.1,
    "synPermInactiveDec": 0.005,
    "test_batch_size": 64,
    "threshold_percentile": 0.99,
    "thresholding_p": 0.05,
    "timestamp_unit": "m",
    "timesteps": 2,
    "tree_method": "auto",
    "up": true,
    "validation_batch_size": 64,
    "verbose": 0,
    "window_method": "sliding",
    "windows": "default",
    "with_threshold": true,
    "x_dims": 120
  },
  "optimized_params": {
    "C": [
      0.01,
      0.1,
      1.0,
      10.0,
      100.0
    ],
    "activation": [
      "tanh",
      "sigmoid"
    ],
    "alert": [
      true,
      false
    ],
    "alpha": {
      "CBLOF": [0.8, 0.9, 1.0],
      "DBStream": [0.01, 0.1, 0.2, 0.5],
      "HBOS": [0.01, 0.1, 0.2, 0.5],
      "IF-LOF": [0.1, 0.5, 0.9],
      "NumentaHTM": [0.1, 0.5, 0.9],
      "SAND": [0.1, 0.5, 0.9],
      "SSA": [0.1, 0.2, 0.5]
    },
    "alphabet_size": {
      "GrammarViz": [
        3,
        4,
        5,
        6
      ],
      "HOT SAX": [
        3,
        4,
        5,
        6
      ],
      "TARZAN": [
        3,
        4,
        5,
        6
      ],
      "TSBitmap": [
        3,
        4,
        5,
        6
      ]
    },
    "beta": [
      3,
      5,
      7
    ],
    "bin_tol": [
      0.35,
      0.5,
      0.65
    ],
    "booster": [
      "gbtree",
      "gblinear",
      "dart"
    ],
    "bootstrap": {
      "Isolation Forest (iForest)": [
        true,
        false
      ],
      "Random Black Forest (RR)": [
        true,
        false
      ],
      "Random Forest Regressor (RR)": [
        true,
        false
      ],
      "Subsequence IF": [
        true,
        false
      ]
    },
    "coef0": {
      "NoveltySVR": [
        0,
        1,
        10,
        100
      ],
      "PhaseSpace-SVM": [
        0,
        1,
        10,
        100
      ]
    },
    "compression_ratio": [
      1,
      2,
      3,
      5
    ],
    "connectivity": [
      0.1,
      0.25,
      0.4
    ],
    "degree": {
      "NoveltySVR": [
        2,
        3,
        4
      ],
      "PhaseSpace-SVM": [
        2,
        3,
        4
      ]
    },
    "density": [
      0.1,
      0.05,
      0.01
    ],
    "differencing_degree": [
      0,
      1,
      2
    ],
    "discretizer": [
      "sugeno",
      "choquet",
      "fcm"
    ],
    "distillation_iterations": [
      10,
      20,
      50,
      100
    ],
    "ep": [
      1,
      3,
      5
    ],
    "epsilon": [
      0.0001,
      0.001,
      0.01,
      0.1
    ],
    "error_buffer": [
      50,
      100,
      500
    ],
    "feature_window_size": [
      50,
      100,
      500
    ],
    "fft_parameters": [
      1,
      2,
      3,
      5,
      7
    ],
    "gamma": [
      0.5,
      0.8,
      1
    ],
    "gap_time": [
      7,
      10,
      13
    ],
    "imed_loss": [
      true,
      false
    ],
    "input_map_scale": [
      "-30% default value",
      "default value",
      "+30% default value"
    ],
    "input_map_size": [
      50,
      100,
      500
    ],
    "kernel": [
      "linear",
      "poly",
      "rbf",
      "sigmoid",
      "rbf-gaussian",
      "rbf-exp"
    ],
    "lag_window_size": [
      50,
      300,
      500
    ],
    "lambda": [
      0.0001,
      0.001,
      0.01,
      0.1
    ],
    "latent_size": {
      "AutoEncoder (AE)": [
        "-30% default value",
        "default value",
        "+30% default value"
      ],
      "Bagel": [
        "-30% default value",
        "default value",
        "+30% default value"
      ],
      "DenoisingAutoEncoder (DAE)": [
        "-30% default value",
        "default value",
        "+30% default value"
      ],
      "Donut": [
        "-30% default value",
        "default value",
        "+30% default value"
      ],
      "EncDec-AD": [
        "-30% default value",
        "default value",
        "+30% default value"
      ],
      "ImageEmbeddingCAE": [
        "-30% default value",
        "default value",
        "+30% default value"
      ],
      "LSTM-VAE": [
        "-30% default value",
        "default value",
        "+30% default value"
      ],
      "MTAD-GAT": [
        "-30% default value",
        "default value",
        "+30% default value"
      ],
      "OmniAnomaly": [
        "-30% default value",
        "default value",
        "+30% default value"
      ]
    },
    "lead_window_size": [
      10,
      200,
      500
    ],
    "level_size": [
      2,
      3,
      5
    ],
    "linear_hidden_size": {
      "DeepNAP": [
        "-30% default value",
        "default value",
        "+30% default value"
      ],
      "Donut": [
        "-30% default value",
        "default value",
        "+30% default value"
      ],
      "HealthESN": [
        "-30% default value",
        "default value",
        "+30% default value"
      ],
      "OmniAnomaly": [
        "-30% default value",
        "default value",
        "+30% default value"
      ]
    },
    "local_outlier_threshold": [
      "-30% default value",
      "default value",
      "+30% default value"
    ],
    "lstm_layers": {
      "DeepNAP": [
        1,
        3,
        10
      ],
      "EncDec-AD": [
        1,
        3,
        10
      ],
      "LSTM-AD": [
        1,
        3,
        10
      ],
      "LSTM-VAE": [
        1,
        3,
        10
      ]
    },
    "max_sign_change_distance": [
      5,
      10,
      20,
      30
    ],
    "method": [
      "largest",
      "mean",
      "median"
    ],
    "min_weight": [
      0,
      0.2,
      0.5,
      1
    ],
    "nf_layers": [
      10,
      20,
      50
    ],
    "nu": [
      "-30% default value",
      "default value",
      "+30% default value"
    ],
    "num": [
      7,
      10,
      13
    ],
    "p": [
      "-30% default value",
      "default value",
      "+30% default value"
    ],
    "paa_transform_size": {
      "GrammarViz": [
        3,
        4,
        5
      ],
      "HOT SAX": [
        3,
        4,
        5
      ]
    },
    "partial_sequence_length": [
      1,
      3,
      5,
      10
    ],
    "project_phasespace": [
      true,
      false
    ],
    "q": [
      0.0001,
      0.001,
      0.01,
      0.1
    ],
    "quantile_epsilon": [
      0.001,
      0.01,
      0.1
    ],
    "radius": {
      "DBStream": [
        "-30% default value",
        "default value",
        "+30% default value"
      ],
      "KNN": [
        "-30% default value",
        "default value",
        "+30% default value"
      ]
    },
    "rate": [
      30,
      50,
      100
    ],
    "rnn_hidden_size": {
      "DeepNAP": [
        "-30% default value",
        "default value",
        "+30% default value"
      ],
      "LSTM-VAE": [
        "-30% default value",
        "default value",
        "+30% default value"
      ],
      "OmniAnomaly": [
        "-30% default value",
        "default value",
        "+30% default value"
      ]
    },
    "scaling": [
      "standard",
      "robust"
    ],
    "seasonal": [
      "add",
      "mul"
    ],
    "shared_density": [
      true,
      false
    ],
    "sim": [
      "simo",
      "simn"
    ],
    "smoothing_window_size": [
      10,
      30,
      100
    ],
    "spectral_radius": {
      "HealthESN": [
        "-30% default value",
        "default value",
        "+30% default value"
      ],
      "Torsk": [
        "-30% default value",
        "default value",
        "+30% default value"
      ]
    },
    "step": [
      32,
      64,
      128
    ],
    "teacher_epochs": [
      10,
      20,
      50,
      100
    ],
    "threshold": [
      "-30% default value",
      "default value",
      "+30% default value"
    ],
    "tol": {
      "NoveltySVR": [
        "e-2 default value",
        "e-1 default value",
        "default value",
        "e+1 default value",
        "e+2 default value"
      ],
      "PCC": [
        "e-2 default value",
        "e-1 default value",
        "default value",
        "e+1 default value",
        "e+2 default value"
      ],
      "PhaseSpace-SVM": [
        "e-2 default value",
        "e-1 default value",
        "default value",
        "e+1 default value",
        "e+2 default value"
      ]
    },
    "train_method": [
      "pinv_lstsq",
      "pinv_svd",
      "tikhonov"
    ],
    "trend": [
      "add",
      "mul"
    ],
    "use_weights": [
      true,
      false
    ],
    "wavelet_a": [
      "-30% default value",
      "default value",
      "+30% default value"
    ],
    "wavelet_cs_C": [
      "-30% default value",
      "default value",
      "+30% default value"
    ],
    "wavelet_k": [
      "-30% default value",
      "default value",
      "+30% default value"
    ],
    "wavelet_wbf": [
      "mexican_hat",
      "central_symmetric",
      "morlet"
    ],
    "whiten": [
      true,
      false
    ]
  },
  "shared_params": {
    "context_window_size": {
      "algorithms": [
        "FFT",
        "MTAD-GAT",
        "Torsk"
      ],
      "search_space": [
        5,
        10,
        30,
        40,
        50
      ],
      "value": 5
    },
    "leaf_size": {
      "algorithms": [
        "KNN",
        "LOF",
        "Subsequence LOF"
      ],
      "search_space": [
        20,
        30,
        40
      ],
      "value": 20
    },
    "mag_window_size": {
      "algorithms": [
        "MTAD-GAT",
        "Spectral Residual (SR)"
      ],
      "search_space": [
        28,
        40,
        52
      ],
      "value": 40
    },
    "n_bins": {
      "algorithms": [
        "HBOS",
        "LaserDBN",
        "MultiHMM",
        "PST"
      ],
      "search_space": [
        5,
        8,
        10,
        20
      ],
      "value": 10
    },
    "n_clusters": {
      "algorithms": [
        "CBLOF",
        "DBStream",
        "k-Means",
        "SAND"
      ],
      "search_space": [
        5,
        10,
        30,
        40,
        50
      ],
      "value": 50
    },
    "n_estimators": {
      "algorithms": [
        "Ensemble GI",
        "XGBoosting (RR)",
        "Hybrid KNN",
        "Random Black Forest (RR)"
      ],
      "search_space": [
        10,
        100,
        1000
      ],
      "value": 500
    },
    "n_neighbors": {
      "algorithms": [
        "COF",
        "Hybrid KNN",
        "IF-LOF",
        "KNN",
        "LOF",
        "Subsequence LOF"
      ],
      "search_space": [
        5,
        10,
        20,
        30,
        40,
        50
      ],
      "value": 50
    },
    "n_trees": {
      "algorithms": [
        "Extended Isolation Forest (EIF)",
        "Random Forest Regressor (RR)",
        "XGBoosting (RR)",
        "Hybrid Isolation Forest (HIF)",
        "IF-LOF",
        "Isolation Forest (iForest)",
        "Random Black Forest (RR)",
        "Subsequence IF"
      ],
      "search_space": [
        10,
        100,
        1000
      ],
      "value": 500
    },
    "prediction_window_size": {
      "algorithms": [
        "DeepAnT",
        "HealthESN",
        "LSTM-AD",
        "Telemanom",
        "Torsk"
      ],
      "search_space": [
        1,
        5,
        10,
        50
      ],
      "value": 50
    },
    "score_window_size": {
      "algorithms": [
        "MTAD-GAT",
        "Spectral Residual (SR)"
      ],
      "search_space": [
        28,
        40,
        52
      ],
      "value": 40
    },
    "train_window_size": {
      "algorithms": [
        "Random Forest Regressor (RR)",
        "XGBoosting (RR)",
        "NoveltySVR",
        "OceanWNN",
        "Random Black Forest (RR)",
        "SARIMA",
        "Torsk",
        "Triple ES (Holt-Winter's)"
      ],
      "search_space": [
        50,
        100,
        500,
        1000
      ],
      "value": 500
    }
  }
}<|MERGE_RESOLUTION|>--- conflicted
+++ resolved
@@ -54,9 +54,6 @@
       "context_window_size": 10,
       "scoring_small_window_size": 10,
       "scoring_large_window_size": 100,
-<<<<<<< HEAD
-      "reservoir_representation": "sparse"
-=======
       "reservoir_representation": "sparse",
       "input_map_scale": 0.125,
       "spectral_radius": 2.0,
@@ -83,7 +80,6 @@
     },
     "MultiHMM": {
       "n_bins": 5
->>>>>>> 40d03fab
     }
   },
   "__heuristic_function_mapping": {
