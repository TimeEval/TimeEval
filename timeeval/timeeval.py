--- conflicted
+++ resolved
@@ -59,12 +59,8 @@
         self.dataset_names = datasets
         self.algorithms = algorithms
         self.dmgr = dataset_mgr
-<<<<<<< HEAD
         self.results_path = results_path.absolute()
-=======
-        self.results_path = results_path
         self.start_date: Optional[str] = None
->>>>>>> 72ad0381
 
         self.distributed = distributed
         self.cluster_kwargs = ssh_cluster_kwargs or {}
