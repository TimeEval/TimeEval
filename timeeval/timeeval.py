import asyncio
import datetime as dt
import json
import logging
import socket
import subprocess
from enum import Enum
from pathlib import Path
from typing import Callable
from typing import List, Tuple, Dict, Optional

import numpy as np
import pandas as pd
import tqdm
from distributed.client import Future

from .adapters.docker import DockerTimeoutError
from .algorithm import Algorithm
from .constants import RESULTS_CSV
from .datasets import Datasets
from .experiments import Experiments, Experiment
from .remote import Remote, RemoteConfiguration
from .resource_constraints import ResourceConstraints


class Status(Enum):
    OK = 0
    ERROR = 1
    TIMEOUT = 2


class TimeEval:
    RESULT_KEYS = ("algorithm",
                   "collection",
                   "dataset",
                   "score",
                   "preprocess_time",
                   "main_time",
                   "postprocess_time",
                   "status",
                   "error_message",
                   "repetition")

    DEFAULT_RESULT_PATH = Path("./results")

    def __init__(self,
                 dataset_mgr: Datasets,
                 datasets: List[Tuple[str, str]],
                 algorithms: List[Algorithm],
                 results_path: Path = DEFAULT_RESULT_PATH,
                 repetitions: int = 1,
                 distributed: bool = False,
                 remote_config: Optional[RemoteConfiguration] = None,
                 resource_constraints: Optional[ResourceConstraints] = None,
                 disable_progress_bar: bool = False):
        self.log = logging.getLogger(self.__class__.__name__)
        start_date: str = dt.datetime.now().strftime("%Y_%m_%d_%H_%M_%S")
        resource_constraints = resource_constraints or ResourceConstraints()
        if not distributed and resource_constraints.tasks_per_host > 1:
            self.log.warning(
                f"`tasks_per_host` was set to {resource_constraints.tasks_per_host}. However, non-distributed "
                "execution of TimeEval does currently not support parallelism! Reducing `tasks_per_host` to 1. "
                "The automatic resource limitation will reflect this by increasing the limits for the single task. "
                "Explicitly set constraints to limit the resources for local executions of TimeEval."
            )
            resource_constraints.tasks_per_host = 1
        self.dmgr = dataset_mgr
        self.disable_progress_bar = disable_progress_bar

        self.results_path = results_path.absolute() / start_date
        self.log.info(f"Results are recorded in the directory {self.results_path}")
        self.exps = Experiments(datasets, algorithms, self.results_path, resource_constraints, repetitions=repetitions)
        self.results = pd.DataFrame(columns=TimeEval.RESULT_KEYS)

        self.distributed = distributed
        self.remote_config = remote_config or RemoteConfiguration()

        if self.distributed:
            self.log.info("TimeEval is running in distributed environment, setting up remoting ...")
            self.remote = Remote(disable_progress_bar=self.disable_progress_bar, remote_config=self.remote_config,
                                 resource_constraints=resource_constraints)
            self.results["future_result"] = np.nan
            self.log.info("... remoting setup done.")

    def _get_dataset_path(self, name: Tuple[str, str]) -> Path:
        return self.dmgr.get_dataset_path(name, train=False)

    def _run(self):
        desc = "Submitting evaluation tasks" if self.distributed else "Evaluating"
        for exp in tqdm.tqdm(self.exps, desc=desc, disable=self.distributed or self.disable_progress_bar):
            try:
                future_result: Optional[Future] = None
                result: Optional[Dict] = None

                dataset_path = self._get_dataset_path(exp.dataset)

                if self.distributed:
                    future_result = self.remote.add_task(exp.evaluate, dataset_path)
                else:
                    result = exp.evaluate(dataset_path)
                self._record_results(exp, result=result, future_result=future_result)

            except Exception as e:
                self.log.exception(
                    f"Exception occurred during the evaluation of {exp.algorithm.name} on the dataset {exp.dataset}:")
                f: asyncio.Future = asyncio.Future()
                f.set_result({
                    "score": np.nan,
                    "main_time": np.nan,
                    "preprocess_time": np.nan,
                    "postprocess_time": np.nan
                })
                self._record_results(exp, future_result=f, status=Status.ERROR, error_message=str(e))

    def _record_results(self,
                        exp: Experiment,
                        result: Optional[Dict] = None,
                        future_result: Optional[Future] = None,
                        status: Status = Status.OK,
                        error_message: Optional[str] = None):
        new_row = {
            "algorithm": exp.algorithm.name,
            "collection": exp.dataset_collection,
            "dataset": exp.dataset_name,
            "status": status.name,
            "error_message": error_message,
            "repetition": exp.repetition,
            "hyper_params": json.dumps(exp.params),
            "hyper_params_id": exp.params_id
        }
        if result is not None and future_result is None:
            new_row.update(result)
        elif result is None and future_result is not None:
            new_row.update({"future_result": future_result})
        self.results = self.results.append(new_row, ignore_index=True)
        self.results.replace(to_replace=[None], value=np.nan, inplace=True)

    def _resolve_future_results(self):
        self.remote.fetch_results()

        result_keys = ["score", "preprocess_time", "main_time", "postprocess_time"]
        status_keys = ["status", "error_message"]
        keys = result_keys + status_keys

        def get_future_result(f: Future) -> Tuple:
            try:
                r = f.result()
                return tuple(r[k] for k in result_keys) + (Status.OK, None)
            except DockerTimeoutError as e:
                self.log.exception(f"Exception {str(e)} occurred remotely.")
                status = Status.TIMEOUT
                error_message = str(e)
            except Exception as e:
                self.log.exception(f"Exception {str(e)} occurred remotely.")
                status = Status.ERROR
                error_message = str(e)

            return tuple(np.nan for _ in result_keys) + (status, error_message)

        self.results[keys] = self.results["future_result"].apply(get_future_result).tolist()
        self.results = self.results.drop(['future_result'], axis=1)

    def get_results(self, aggregated: bool = True) -> pd.DataFrame:
        if not aggregated:
            return self.results

        df = self.results

        if Status.ERROR.name in df.status.unique():
            self.log.warning("The results contain errors which are filtered out for the final aggregation. "
                            "To see all results, call .get_results(aggregated=False)")
            df = df[df.status == Status.OK.name]

        keys = ["score", "preprocess_time", "main_time", "postprocess_time"]
        grouped_results = df.groupby(["algorithm", "collection", "dataset", "hyper_params_id"])
        repetitions = [len(v) for k, v in grouped_results.groups.items()]
        mean_results: pd.DataFrame = grouped_results.mean()[keys]
        std_results = grouped_results.std()[keys]
        results = mean_results.join(std_results, lsuffix="_mean", rsuffix="_std")
        results["repetitions"] = repetitions
        return results

    def save_results(self, results_path: Optional[Path] = None):
        path = results_path or (self.results_path / RESULTS_CSV)
        self.results.to_csv(path.absolute(), index=False)

    @staticmethod
    def rsync_results(results_path: Path, hosts: List[str]):
        excluded_aliases = [
            hostname := socket.gethostname(),
            socket.gethostbyname(hostname),
            "localhost",
            socket.gethostbyname("localhost")
        ]
        for host in hosts:
            if host not in excluded_aliases:
                subprocess.call(["rsync", "-a", f"{host}:{results_path}/", f"{results_path}"])

    def _rsync_results(self):
        TimeEval.rsync_results(self.results_path, self.remote_config.worker_hosts)

    def _prepare(self):
        n = len(self.exps)
        self.log.debug(f"Running {n} algorithm prepare steps")
        for algorithm in self.exps.algorithms:
            algorithm.prepare()
        self.log.debug(f"Creating {n} result directories")
        for exp in self.exps:
            exp.results_path.mkdir(parents=True, exist_ok=True)

    def _finalize(self):
        self.log.debug(f"Running {len(self.exps)} algorithm finalize steps")
        for algorithm in self.exps.algorithms:
            algorithm.finalize()

    def _distributed_prepare(self):
        tasks: List[Tuple[Callable, List, Dict]] = []
        for algorithm in self.exps.algorithms:
            if prepare_fn := algorithm.prepare_fn():
                tasks.append((prepare_fn, [], {}))
<<<<<<< HEAD

        def mkdirs(dirs: List[Path]) -> None:
            for d in dirs:
                d.mkdir(parents=True, exist_ok=True)
        dir_list = [exp.results_path for exp in self.exps]
        tasks.append((mkdirs, [dir_list], {}))

        self.remote.run_on_all_hosts(tasks)
=======
        self.log.debug(f"Collected {len(tasks)} algorithm prepare steps")
        for exp in self.exps:
            tasks.append((exp.results_path.mkdir, [], {"parents": True, "exist_ok": True}))
        self.log.debug(f"Collected {len(self.exps)} directory creation steps to run on remote nodes")
        self.remote.run_on_all_hosts(tasks, msg="Preparing")
>>>>>>> e1a190d5

    def _distributed_finalize(self):
        tasks: List[Tuple[Callable, List, Dict]] = []
        for algorithm in self.exps.algorithms:
            if finalize_fn := algorithm.finalize_fn():
                tasks.append((finalize_fn, [], {}))
<<<<<<< HEAD
        self.remote.run_on_all_hosts(tasks)
=======
        self.log.debug(f"Collected {len(tasks)} algorithm finalize steps")
        self.remote.run_on_all_hosts(tasks, msg="Finalizing")
>>>>>>> e1a190d5
        self.remote.close()
        self._rsync_results()

    def run(self):
        assert len(self.exps.algorithms) > 0, "No algorithms given for evaluation"

        print("Running PREPARE phase")
        self.log.info("Running PREPARE phase")
        if self.distributed:
            self._distributed_prepare()
        else:
            self._prepare()

        print("Running EVALUATION phase")
        self.log.info("Running EVALUATION phase")
        self._run()
        if self.distributed:
            self._resolve_future_results()
<<<<<<< HEAD
        self.save_results()
=======
>>>>>>> e1a190d5

        print("Running FINALIZE phase")
        self.log.info("Running FINALIZE phase")
        if self.distributed:
            self._distributed_finalize()
        else:
<<<<<<< HEAD
            self._finalize()
=======
            self._finalize()
        self.save_results()

        msg = f"FINALIZE phase done. Stored results at {self.results_path / RESULTS_CSV}"
        print(msg)
        self.log.info(msg)
>>>>>>> e1a190d5
<|MERGE_RESOLUTION|>--- conflicted
+++ resolved
@@ -218,34 +218,24 @@
         for algorithm in self.exps.algorithms:
             if prepare_fn := algorithm.prepare_fn():
                 tasks.append((prepare_fn, [], {}))
-<<<<<<< HEAD
+        self.log.debug(f"Collected {len(tasks)} algorithm prepare steps")
 
         def mkdirs(dirs: List[Path]) -> None:
             for d in dirs:
                 d.mkdir(parents=True, exist_ok=True)
         dir_list = [exp.results_path for exp in self.exps]
         tasks.append((mkdirs, [dir_list], {}))
-
-        self.remote.run_on_all_hosts(tasks)
-=======
-        self.log.debug(f"Collected {len(tasks)} algorithm prepare steps")
-        for exp in self.exps:
-            tasks.append((exp.results_path.mkdir, [], {"parents": True, "exist_ok": True}))
-        self.log.debug(f"Collected {len(self.exps)} directory creation steps to run on remote nodes")
+        self.log.debug(f"Collected {len(dir_list)} directories to create on remote nodes")
+
         self.remote.run_on_all_hosts(tasks, msg="Preparing")
->>>>>>> e1a190d5
 
     def _distributed_finalize(self):
         tasks: List[Tuple[Callable, List, Dict]] = []
         for algorithm in self.exps.algorithms:
             if finalize_fn := algorithm.finalize_fn():
                 tasks.append((finalize_fn, [], {}))
-<<<<<<< HEAD
-        self.remote.run_on_all_hosts(tasks)
-=======
         self.log.debug(f"Collected {len(tasks)} algorithm finalize steps")
         self.remote.run_on_all_hosts(tasks, msg="Finalizing")
->>>>>>> e1a190d5
         self.remote.close()
         self._rsync_results()
 
@@ -264,23 +254,15 @@
         self._run()
         if self.distributed:
             self._resolve_future_results()
-<<<<<<< HEAD
         self.save_results()
-=======
->>>>>>> e1a190d5
 
         print("Running FINALIZE phase")
         self.log.info("Running FINALIZE phase")
         if self.distributed:
             self._distributed_finalize()
         else:
-<<<<<<< HEAD
             self._finalize()
-=======
-            self._finalize()
-        self.save_results()
 
         msg = f"FINALIZE phase done. Stored results at {self.results_path / RESULTS_CSV}"
         print(msg)
-        self.log.info(msg)
->>>>>>> e1a190d5
+        self.log.info(msg)