--- conflicted
+++ resolved
@@ -1,14 +1,9 @@
-import logging
 import time
 from pathlib import Path
-from typing import List, Callable, Tuple, Any, NamedTuple, Dict, Union, Optional
+from typing import List, Callable, Tuple, Any, Dict, Union, Optional
 from distributed.client import Future
-<<<<<<< HEAD
 from dataclasses import dataclass, asdict
-
-=======
 from enum import Enum
->>>>>>> 65e99124
 import numpy as np
 import pandas as pd
 import tqdm
