--- conflicted
+++ resolved
@@ -13,13 +13,10 @@
     preprocess: Optional[TSFunction] = None
     postprocess: Optional[TSFunctionPost] = None
     data_as_file: bool = False
-<<<<<<< HEAD
+    param_grid: ParameterGrid = ParameterGrid({})
 
     def prepare(self):
         self.main.prepare()
 
     def finalize(self):
-        self.main.finalize()
-=======
-    param_grid: ParameterGrid = ParameterGrid({})
->>>>>>> 0d92d9eb
+        self.main.finalize()