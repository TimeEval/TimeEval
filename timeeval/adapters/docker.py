import json
import subprocess
from dataclasses import dataclass, asdict, field
from pathlib import Path, WindowsPath, PosixPath
from typing import Optional, Any, Callable, Final, Tuple, Dict

import docker
import numpy as np
import requests
from docker.errors import DockerException
from docker.models.containers import Container
from durations import Duration
from numpyencoder import NumpyEncoder

from .base import Adapter, AlgorithmParameter
from ..data_types import ExecutionType
from ..resource_constraints import ResourceConstraints, GB

DATASET_TARGET_PATH = "/data"
RESULTS_TARGET_PATH = "/results"
SCORES_FILE_NAME = "docker-algorithm-scores.csv"
MODEL_FILE_NAME = "model.pkl"


class DockerJSONEncoder(NumpyEncoder):
    def default(self, o: Any) -> Any:
        if isinstance(o, ExecutionType):
            return o.name.lower()
        elif isinstance(o, (PosixPath, WindowsPath)):
            return str(o)
        return super().default(o)


class DockerTimeoutError(Exception):
    pass


class DockerAlgorithmFailedError(Exception):
    pass


@dataclass
class AlgorithmInterface:
    dataInput: Path
    dataOutput: Path
    modelInput: Path
    modelOutput: Path
    executionType: ExecutionType
<<<<<<< HEAD
    customParameters: Dict = field(default_factory=dict)
=======
    customParameters: Dict[str, Any] = field(default_factory=dict)
>>>>>>> 9ffa7c2f

    def to_json_string(self) -> str:
        dictionary = asdict(self)
        return json.dumps(dictionary, cls=DockerJSONEncoder)


class DockerAdapter(Adapter):
    def __init__(self, image_name: str, tag: str = "latest", group_privileges="akita", skip_pull=False,
                 timeout: Optional[Duration] = None, memory_limit_overwrite: Optional[int] = None,
                 cpu_limit_overwrite: Optional[float] = None):
        self.image_name = image_name
        self.tag = tag
        self.group = group_privileges
        self.skip_pull = skip_pull
        self.timeout = timeout
        self.memory_limit = memory_limit_overwrite
        self.cpu_limit = cpu_limit_overwrite

    @staticmethod
    def _get_gid(group: str) -> str:
        CMD = "getent group %s | cut -d ':' -f 3"
        return subprocess.run(CMD % group, capture_output=True, text=True, shell=True).stdout.strip()

    @staticmethod
    def _get_uid() -> str:
        uid = subprocess.run(["id", "-u"], capture_output=True, text=True).stdout.strip()
        if uid == "0":  # if uid is root (0), we don't want to change it
            return ""
        else:
            return uid

    def _get_compute_limits(self, args: dict) -> Tuple[int, float]:
        return args.get("resource_constraints", ResourceConstraints()).get_compute_resource_limits(
            memory_overwrite=self.memory_limit,
            cpu_overwrite=self.cpu_limit
        )

    def _get_timeout(self, args: dict) -> Duration:
        exec_type = args.get("executionType", "")
        constraints = args.get("resource_constraints", ResourceConstraints())
        if exec_type == ExecutionType.TRAIN or exec_type == ExecutionType.TRAIN.value:
            return constraints.get_train_timeout(self.timeout)
        else:
            return constraints.get_execute_timeout(self.timeout)

    @staticmethod
    def _should_fail_on_timeout(args: dict) -> bool:
        exec_type = args.get("executionType", "")
        constraints = args.get("resource_constraints", ResourceConstraints())
        return (exec_type != ExecutionType.TRAIN and exec_type != ExecutionType.TRAIN.value) or constraints.train_fails_on_timeout

    @staticmethod
    def _results_path(args: Dict[str, Any], absolute: bool = False) -> Path:
        path: Path = args.get("results_path", Path("./results"))
        if absolute:
            path = path.resolve()
        return path

    def _run_container(self, dataset_path: Path, args: dict) -> Container:
        client = docker.from_env()

        algorithm_interface = AlgorithmInterface(
            dataInput=(Path(DATASET_TARGET_PATH) / dataset_path.name).absolute(),
            dataOutput=(Path(RESULTS_TARGET_PATH) / SCORES_FILE_NAME).absolute(),
            modelInput=(Path(RESULTS_TARGET_PATH) / MODEL_FILE_NAME).absolute(),
            modelOutput=(Path(RESULTS_TARGET_PATH) / MODEL_FILE_NAME).absolute(),
            executionType=args.get("executionType", ExecutionType.EXECUTE.value),
            customParameters=args.get("hyper_params", {}),
        )

        uid = DockerAdapter._get_uid()
        gid = DockerAdapter._get_gid(self.group)
        if not gid:
            gid = uid
        print(f"Running container '{self.image_name}:{self.tag}' with uid={uid} and gid={gid} privileges in {algorithm_interface.executionType} mode.")

        memory_limit, cpu_limit = self._get_compute_limits(args)
        cpu_shares = int(cpu_limit * 1e9)
        print(f"Restricting container to {cpu_limit} CPUs and {memory_limit / GB:.3f} GB RAM")

        return client.containers.run(
            f"{self.image_name}:{self.tag}",
            f"execute-algorithm '{algorithm_interface.to_json_string()}'",
            volumes={
                str(dataset_path.parent.absolute()): {'bind': DATASET_TARGET_PATH, 'mode': 'ro'},
                str(self._results_path(args, absolute=True)): {'bind': RESULTS_TARGET_PATH, 'mode': 'rw'}
            },
            environment={
                "LOCAL_GID": gid,
                "LOCAL_UID": uid
            },
            mem_swappiness=0,
            mem_limit=memory_limit,
            memswap_limit=memory_limit,
            nano_cpus=cpu_shares,
            detach=True,
        )

    def _run_until_timeout(self, container: Container, args: dict):
        timeout = self._get_timeout(args)
        try:
            result = container.wait(timeout=timeout.to_seconds())
        except (requests.exceptions.ReadTimeout, requests.exceptions.ConnectionError) as e:
            if "timed out" in str(e):
                container.stop()
                if self._should_fail_on_timeout(args):
                    print(f"Container timeout after {timeout}.")
                    raise DockerTimeoutError(f"{self.image_name} timed out after {timeout}") from e
                else:
                    print(f"Container timeout after {timeout}, but TimeEval disregards this because "
                          "'ResourceConstraints.train_fails_on_timeout' is set to False.")
                    result = {"StatusCode": 0}
            else:
                print(f"Waiting for container failed with error: {e}")
                raise e
        finally:
            print("\n#### Docker container logs ####")
            print(container.logs().decode("utf-8"))
            print("###############################\n")

        if result["StatusCode"] != 0:
            print(f"Docker algorithm failed with status code '{result['StatusCode']}', consider container logs below.")
            raise DockerAlgorithmFailedError(f"Please consider log files in {self._results_path(args, absolute=True)}!")

    def _read_results(self, args: dict) -> np.ndarray:
        return np.genfromtxt(self._results_path(args) / SCORES_FILE_NAME, delimiter=",")

    # Adapter overwrites

    def _call(self, dataset: AlgorithmParameter, args: dict) -> AlgorithmParameter:
        assert isinstance(dataset, (WindowsPath, PosixPath)), \
            "Docker adapters cannot handle NumPy arrays! Please put in the path to the dataset."
        container = self._run_container(dataset, args)
        self._run_until_timeout(container, args)

        if args.get("executionType", ExecutionType.EXECUTE) == ExecutionType.EXECUTE:
            return self._read_results(args)
        else:
            return dataset

    def get_prepare_fn(self) -> Optional[Callable[[], None]]:
        if not self.skip_pull:
            # capture variables for the function closure
            image: Final[str] = self.image_name
            tag: Final[str] = self.tag

            def prepare():
                client = docker.from_env(timeout=Duration("5 minutes").to_seconds())
                client.images.pull(image, tag=tag)

            return prepare
        else:
            return None

    def get_finalize_fn(self) -> Optional[Callable[[], None]]:
        def finalize():
            client = docker.from_env(timeout=Duration("10 minutes").to_seconds())
            try:
                client.containers.prune()
            except DockerException:
                pass

        return finalize<|MERGE_RESOLUTION|>--- conflicted
+++ resolved
@@ -46,11 +46,7 @@
     modelInput: Path
     modelOutput: Path
     executionType: ExecutionType
-<<<<<<< HEAD
-    customParameters: Dict = field(default_factory=dict)
-=======
     customParameters: Dict[str, Any] = field(default_factory=dict)
->>>>>>> 9ffa7c2f
 
     def to_json_string(self) -> str:
         dictionary = asdict(self)
