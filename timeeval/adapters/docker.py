import json
import subprocess
from dataclasses import dataclass, asdict, field
from enum import Enum
from pathlib import Path, WindowsPath, PosixPath
from typing import Union, Optional, Any
import requests
from durations import Duration

import docker
from docker.models.containers import Container
import numpy as np

from .base import Adapter, AlgorithmParameter


DATASET_TARGET_PATH = "/data/"
RESULTS_TARGET_PATH = "/results"
SCORES_FILE_NAME = "anomaly_scores.ts"
MODEL_FILE_NAME = "model.pkl"

DEFAULT_TIMEOUT = Duration("8 hours")


class DockerJSONEncoder(json.JSONEncoder):
    def default(self, o: Any) -> Any:
        if isinstance(o, ExecutionType):
            return o.name.lower()
        elif isinstance(o, (PosixPath, WindowsPath)):
            return str(o)
        return super().default(o)


class ExecutionType(Enum):
    TRAIN = 0
    EXECUTE = 1


class DockerTimeoutError(BaseException):
    pass


class DockerAlgorithmFailedError(BaseException):
    pass


@dataclass
class AlgorithmInterface:
    dataInput: Path
    dataOutput: Path
    modelInput: Path
    modelOutput: Path
    customParameters: dict = field(default_factory=dict)
    executionType: ExecutionType = ExecutionType.EXECUTE

    def to_json_string(self) -> str:
        dictionary = asdict(self)
        return json.dumps(dictionary, cls=DockerJSONEncoder)


<<<<<<< HEAD
class DockerAdapter(Adapter):
    def __init__(self, image_name: str, tag: str = "latest", group_privileges="akita", skip_pull=False):
=======
class DockerAdapter(BaseAdapter):
    def __init__(self, image_name: str, tag: str = "latest", group_privileges="akita", skip_pull=False, timeout=DEFAULT_TIMEOUT):
>>>>>>> 0d92d9eb
        self.image_name = image_name
        self.tag = tag
        self.group = group_privileges
        self.skip_pull = skip_pull
        self.timeout = timeout

    @staticmethod
    def _get_gid(group: str) -> str:
        CMD = "getent group %s | cut -d ':' -f 3"
        return subprocess.run(CMD % group, capture_output=True, text=True, shell=True).stdout.strip()

    @staticmethod
    def _get_uid() -> str:
        return subprocess.run(["id", "-u"], capture_output=True, text=True).stdout.strip()

    def _run_container(self, dataset_path: Path, args: dict) -> Container:
        client = docker.from_env()

        algorithm_interface = AlgorithmInterface(
            dataInput=(Path(DATASET_TARGET_PATH) / dataset_path.name).absolute(),
            dataOutput=(Path(RESULTS_TARGET_PATH) / SCORES_FILE_NAME).absolute(),
            modelInput=(Path(RESULTS_TARGET_PATH) / MODEL_FILE_NAME).absolute(),
            modelOutput=(Path(RESULTS_TARGET_PATH) / MODEL_FILE_NAME).absolute(),
            customParameters=args.get("hyper_params", {})
        )

        gid = DockerAdapter._get_gid(self.group)
        uid = DockerAdapter._get_uid()
        return client.containers.run(
            f"{self.image_name}:{self.tag}",
            f"execute-algorithm '{algorithm_interface.to_json_string()}'",
            volumes={
                str(dataset_path.parent.absolute()): {'bind': DATASET_TARGET_PATH, 'mode': 'ro'},
                str(args.get("results_path", Path("./results")).absolute()): {'bind': RESULTS_TARGET_PATH, 'mode': 'rw'}
            },
            environment={
                "LOCAL_GID": gid,
                "LOCAL_UID": uid
            },
            detach=True
        )

    def _run_until_timeout(self, container: Container, args: dict):
        try:
            result = container.wait(timeout=self.timeout.to_seconds())
        except (requests.exceptions.ReadTimeout, requests.exceptions.ConnectionError) as e:
            if "timed out" in str(e):
                container.stop()
                raise DockerTimeoutError(f"{self.image_name} timed out after {self.timeout}") from e
            else:
                raise e

        if result["StatusCode"] != 0:
            result_path = str(args.get("results_path", Path("./results")).absolute())
            raise DockerAlgorithmFailedError(f"Please consider log files in {result_path}!")

    def _read_results(self, args: dict) -> np.ndarray:
        return np.loadtxt(args.get("results_path", Path("./results")) / SCORES_FILE_NAME)

    def _call(self, dataset: Union[np.ndarray, Path], args: Optional[dict] = None) -> AlgorithmParameter:
        assert isinstance(dataset, (WindowsPath, PosixPath)), \
            "Docker adapters cannot handle NumPy arrays! Please put in the path to the dataset."
        args = args or {}
        container = self._run_container(dataset, args)
        self._run_until_timeout(container, args)

        return self._read_results(args)

    def prepare(self):
        client = docker.from_env()
        if not self.skip_pull:
            client.images.pull(self.image_name, tag=self.tag)

    def finalize(self):
        client = docker.from_env()
        client.containers.prune()<|MERGE_RESOLUTION|>--- conflicted
+++ resolved
@@ -58,13 +58,8 @@
         return json.dumps(dictionary, cls=DockerJSONEncoder)
 
 
-<<<<<<< HEAD
 class DockerAdapter(Adapter):
-    def __init__(self, image_name: str, tag: str = "latest", group_privileges="akita", skip_pull=False):
-=======
-class DockerAdapter(BaseAdapter):
     def __init__(self, image_name: str, tag: str = "latest", group_privileges="akita", skip_pull=False, timeout=DEFAULT_TIMEOUT):
->>>>>>> 0d92d9eb
         self.image_name = image_name
         self.tag = tag
         self.group = group_privileges
