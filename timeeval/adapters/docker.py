--- conflicted
+++ resolved
@@ -55,13 +55,8 @@
         )
 
         self.client.containers.run(
-<<<<<<< HEAD
             f"{self.image_name}:{self.tag}",
-            f"'{algorithm_interface.to_json_string()}'",
-=======
-            f"{self.image_name}:latest",
             f"execute-algorithm '{algorithm_interface.to_json_string()}'",
->>>>>>> 3c716936
             volumes={
                 str(dataset_path.parent.absolute()): {'bind': DATASET_TARGET_PATH, 'mode': 'ro'},
                 str(args.get("results_path", Path("./results")).absolute()): {'bind': RESULTS_TARGET_PATH, 'mode': 'rw'}
