--- conflicted
+++ resolved
@@ -45,11 +45,7 @@
 class DockerAdapter(BaseAdapter):
     def __init__(self, image_name: str, tag: str = "latest"):
         self.image_name = image_name
-<<<<<<< HEAD
         self.tag = tag
-        self.client = docker.from_env()
-=======
->>>>>>> 437a8dc0
 
     def _run_container(self, dataset_path: Path, args: dict):
         client = docker.from_env()
@@ -59,13 +55,8 @@
             dataOutput=(Path(RESULTS_TARGET_PATH) / SCORES_FILE_NAME).absolute()
         )
 
-<<<<<<< HEAD
-        self.client.containers.run(
+        client.containers.run(
             f"{self.image_name}:{self.tag}",
-=======
-        client.containers.run(
-            f"{self.image_name}:latest",
->>>>>>> 437a8dc0
             f"execute-algorithm '{algorithm_interface.to_json_string()}'",
             volumes={
                 str(dataset_path.parent.absolute()): {'bind': DATASET_TARGET_PATH, 'mode': 'ro'},
