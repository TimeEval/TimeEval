pytest
pytest-cov
mypy==0.920
twine
freezegun
# for the test of the PyThreshThresholding class:
<<<<<<< HEAD
pythresh==0.2.7
=======
pythresh>=0.2.8
>>>>>>> 4874ec89

# typings
types-requests
types-freezegun<|MERGE_RESOLUTION|>--- conflicted
+++ resolved
@@ -4,11 +4,7 @@
 twine
 freezegun
 # for the test of the PyThreshThresholding class:
-<<<<<<< HEAD
-pythresh==0.2.7
-=======
 pythresh>=0.2.8
->>>>>>> 4874ec89
 
 # typings
 types-requests
